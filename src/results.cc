/*

  VSEARCH: a versatile open source tool for metagenomics

  Copyright (C) 2014-2015, Torbjorn Rognes, Frederic Mahe and Tomas Flouri
  All rights reserved.

  Contact: Torbjorn Rognes <torognes@ifi.uio.no>,
  Department of Informatics, University of Oslo,
  PO Box 1080 Blindern, NO-0316 Oslo, Norway

  This software is dual-licensed and available under a choice
  of one of two licenses, either under the terms of the GNU
  General Public License version 3 or the BSD 2-Clause License.


  GNU General Public License version 3

  This program is free software: you can redistribute it and/or modify
  it under the terms of the GNU General Public License as published by
  the Free Software Foundation, either version 3 of the License, or
  (at your option) any later version.

  This program is distributed in the hope that it will be useful,
  but WITHOUT ANY WARRANTY; without even the implied warranty of
  MERCHANTABILITY or FITNESS FOR A PARTICULAR PURPOSE.  See the
  GNU General Public License for more details.

  You should have received a copy of the GNU General Public License
  along with this program.  If not, see <http://www.gnu.org/licenses/>.


  The BSD 2-Clause License

  Redistribution and use in source and binary forms, with or without
  modification, are permitted provided that the following conditions
  are met:

  1. Redistributions of source code must retain the above copyright
  notice, this list of conditions and the following disclaimer.

  2. Redistributions in binary form must reproduce the above copyright
  notice, this list of conditions and the following disclaimer in the
  documentation and/or other materials provided with the distribution.

  THIS SOFTWARE IS PROVIDED BY THE COPYRIGHT HOLDERS AND CONTRIBUTORS
  "AS IS" AND ANY EXPRESS OR IMPLIED WARRANTIES, INCLUDING, BUT NOT
  LIMITED TO, THE IMPLIED WARRANTIES OF MERCHANTABILITY AND FITNESS
  FOR A PARTICULAR PURPOSE ARE DISCLAIMED. IN NO EVENT SHALL THE
  COPYRIGHT HOLDER OR CONTRIBUTORS BE LIABLE FOR ANY DIRECT, INDIRECT,
  INCIDENTAL, SPECIAL, EXEMPLARY, OR CONSEQUENTIAL DAMAGES (INCLUDING,
  BUT NOT LIMITED TO, PROCUREMENT OF SUBSTITUTE GOODS OR SERVICES;
  LOSS OF USE, DATA, OR PROFITS; OR BUSINESS INTERRUPTION) HOWEVER
  CAUSED AND ON ANY THEORY OF LIABILITY, WHETHER IN CONTRACT, STRICT
  LIABILITY, OR TORT (INCLUDING NEGLIGENCE OR OTHERWISE) ARISING IN
  ANY WAY OUT OF THE USE OF THIS SOFTWARE, EVEN IF ADVISED OF THE
  POSSIBILITY OF SUCH DAMAGE.

*/

#include "vsearch.h"

void results_show_fastapairs_one(FILE * fp,
                                 struct hit * hp,
                                 char * query_head,
                                 char * qsequence,
                                 int64_t qseqlen,
                                 char * rc)
{
  /* http://www.drive5.com/usearch/manual/fastapairs.html */
  
  if (hp)
    {
      char * qrow = align_getrow(hp->strand ? rc : qsequence,
                                 hp->nwalignment,
                                 hp->nwalignmentlength,
                                 0);
      fasta_print_header(fp, query_head);
      fasta_print_sequence(fp,
                           qrow + hp->trim_q_left + hp->trim_t_left,
                           hp->internal_alignmentlength, 0);
      xfree(qrow);
      
      char * trow = align_getrow(db_getsequence(hp->target),
                                 hp->nwalignment,
                                 hp->nwalignmentlength,
                                 1);
      fasta_print_header(fp, db_getheader(hp->target));
      fasta_print_sequence(fp,
                           trow + hp->trim_q_left + hp->trim_t_left,
                           hp->internal_alignmentlength, 0);
      xfree(trow);
      
      fprintf(fp, "\n");
    }
}


void results_show_blast6out_one(FILE * fp,
                                struct hit * hp,
                                char * query_head,
                                char * qsequence, 
                                int64_t qseqlen,
                                char * rc)
{

  /* 
     http://www.drive5.com/usearch/manual/blast6out.html
  
     query label
     target label
     percent identity
     alignment length
     number of mismatches
     number of gap opens
     1-based position of start in query
     1-based position of end in query
     1-based position of start in target
     1-based position of end in target
     E-value
     bit score

     Note that USEARCH shows 13 fields when there is no hit,
     but only 12 when there is a hit. Fixed in VSEARCH.
  */
  
  if (hp)
    {
      int qstart, qend;
      
      if (hp->strand)
        {
          /* minus strand */
          qstart = qseqlen;
          qend = 1;
        }
      else
        {
          /* plus strand */
          qstart = 1;
          qend = qseqlen;
        }
      
      fprintf(fp,
              "%s\t%s\t%.1f\t%d\t%d\t%d\t%d\t%d\t%d\t%" PRIu64 "\t%d\t%d\n",
              query_head,
              db_getheader(hp->target),
              hp->id,
              hp->internal_alignmentlength,
              hp->mismatches,
              hp->internal_gaps,
              qstart,
              qend,
              1,
              db_getsequencelen(hp->target),
              -1,
              0);
    }
  else
    {
        fprintf(fp, "%s\t*\t0.0\t0\t0\t0\t0\t0\t0\t0\t-1\t0\n", query_head);
    }
}

void results_show_uc_one(FILE * fp,
                         struct hit * hp,
                         char * query_head,
                         char * qsequence,
                         int64_t qseqlen,
                         char * rc,
                         int clusterno)
{
  /*
    http://www.drive5.com/usearch/manual/ucout.html

    Columns:
    H/N
    cluster no (0-based) (target sequence no)
    sequence length (query)
    percent identity
    strand: + or -
    0
    0
    compressed alignment, e.g. 9I92M14D, or "=" if prefect alignment
    query label
    target label
  */

  if (hp)
    {
      bool perfect = (hp->matches == qseqlen) &&
        ((uint64_t)(qseqlen) == db_getsequencelen(hp->target));

      fprintf(fp,
<<<<<<< HEAD
              "H\t%d\t%" PRId64 "\t%.1f\t%c\t0\t0\t%s\t%s\t%s\n",
              hp->target,
=======
              "H\t%d\t%ld\t%.1f\t%c\t0\t0\t%s\t%s\t%s\n",
              clusterno,
>>>>>>> c9e24410
              qseqlen,
              hp->id,
              hp->strand ? '-' : '+',
              perfect ? "=" : hp->nwalignment,
              query_head,
              db_getheader(hp->target));
    }
  else
    fprintf(fp, "N\t*\t*\t*\t.\t*\t*\t*\t%s\t*\n", query_head);
}

void results_show_userout_one(FILE * fp, struct hit * hp,
                              char * query_head,
                              char * qsequence, int64_t qseqlen,
                              char * rc)
{

  /*
    http://drive5.com/usearch/manual/userout.html
    qlo, qhi, tlo, thi and raw are given more meaningful values here
  */

  for (int c = 0; c < userfields_requested_count; c++)
    {
      if (c)
        fprintf(fp, "\t");

      int field = userfields_requested[c];
          
      char * tsequence = 0;
      int64_t tseqlen = 0;
      char * t_head = 0;

      if (hp)
        {
          tsequence = db_getsequence(hp->target);
          tseqlen = db_getsequencelen(hp->target);
          t_head = db_getheader(hp->target);
        }

      char * qrow;
      char * trow;

      switch (field)
        {
        case 0: /* query */
          fprintf(fp, "%s", query_head);
          break;
        case 1: /* target */
          fprintf(fp, "%s", hp ? t_head : "*");
          break;
        case 2: /* evalue */
          fprintf(fp, "-1");
          break;
        case 3: /* id */
          fprintf(fp, "%.1f", hp ? hp->id : 0.0);
          break;
        case 4: /* pctpv */
          fprintf(fp, "%.1f", (hp && (hp->internal_alignmentlength > 0)) ? 100.0 * hp->matches / hp->internal_alignmentlength : 0.0);
          break;
        case 5: /* pctgaps */
          fprintf(fp, "%.1f", (hp && (hp->internal_alignmentlength > 0)) ? 100.0 * hp->internal_indels / hp->internal_alignmentlength : 0.0);
          break;
        case 6: /* pairs */
          fprintf(fp, "%d", hp ? hp->matches + hp->mismatches : 0);
          break;
        case 7: /* gaps */
          fprintf(fp, "%d", hp ? hp->internal_indels : 0);
          break;
        case 8: /* qlo */
          fprintf(fp, "%" PRId64, hp ? (hp->strand ? qseqlen : 1) : 0);
          break;
        case 9: /* qhi */
          fprintf(fp, "%" PRId64, hp ? (hp->strand ? 1 : qseqlen) : 0);
          break;
        case 10: /* tlo */
          fprintf(fp, "%d", hp ? 1 : 0);
          break;
        case 11: /* thi */
          fprintf(fp, "%" PRId64, tseqlen);
          break;
        case 12: /* pv */
          fprintf(fp, "%d", hp ? hp->matches : 0);
          break;
        case 13: /* ql */
          fprintf(fp, "%" PRId64, qseqlen);
          break;
        case 14: /* tl */
          fprintf(fp, "%" PRId64, hp ? tseqlen : 0);
          break;
        case 15: /* qs */
          fprintf(fp, "%" PRId64, qseqlen);
          break;
        case 16: /* ts */
          fprintf(fp, "%" PRId64, hp ? tseqlen : 0);
          break;
        case 17: /* alnlen */
          fprintf(fp, "%d", hp ? hp->internal_alignmentlength : 0);
          break;
        case 18: /* opens */
          fprintf(fp, "%d", hp ? hp->internal_gaps : 0);
          break;
        case 19: /* exts */
          fprintf(fp, "%d", hp ? hp->internal_indels - hp->internal_gaps : 0);
          break;
        case 20: /* raw */
          fprintf(fp, "%d", hp ? hp->nwscore : 0);
          break;
        case 21: /* bits */
          fprintf(fp, "%d", 0);
          break;
        case 22: /* aln */ 
          if (hp)
            align_fprint_uncompressed_alignment(fp, hp->nwalignment);
          break;
        case 23: /* caln */
          if (hp)
            fprintf(fp, "%s", hp->nwalignment);
          break;
        case 24: /* qstrand */
          if (hp)
            fprintf(fp, "%c", hp->strand ? '-' : '+');
          break;
        case 25: /* tstrand */
          if (hp)
            fprintf(fp, "%c", '+');
          break;
        case 26: /* qrow */
          if (hp)
            {
              qrow = align_getrow(hp->strand ? rc : qsequence,
                                  hp->nwalignment,
                                  hp->nwalignmentlength,
                                  0);
              fprintf(fp, "%.*s",
                      (int)(hp->internal_alignmentlength),
                      qrow + hp->trim_q_left + hp->trim_t_left);
              xfree(qrow);
            }
          break;
        case 27: /* trow */
          if (hp)
            {
              trow = align_getrow(tsequence,
                                  hp->nwalignment,
                                  hp->nwalignmentlength,
                                  1);
              fprintf(fp, "%.*s",
                      (int)(hp->internal_alignmentlength),
                      trow + hp->trim_q_left + hp->trim_t_left);
              xfree(trow);
            }
          break;
        case 28: /* qframe */
          fprintf(fp, "+0");
          break;
        case 29: /* tframe */
          fprintf(fp, "+0");
          break;
        case 30: /* mism */
          fprintf(fp, "%d", hp ? hp->mismatches : 0);
          break;
        case 31: /* ids */
          fprintf(fp, "%d", hp ? hp->matches : 0);
          break;
        case 32: /* qcov */
          fprintf(fp, "%.1f",
                  hp ? 100.0 * (hp->matches + hp->mismatches) / qseqlen : 0.0);
          break;
        case 33: /* tcov */
          fprintf(fp, "%.1f",
                  hp ? 100.0 * (hp->matches + hp->mismatches) / tseqlen : 0.0);
          break;
        case 34: /* id0 */
          fprintf(fp, "%.1f", hp ? hp->id0 : 0.0);
          break;
        case 35: /* id1 */
          fprintf(fp, "%.1f", hp ? hp->id1 : 0.0);
          break;
        case 36: /* id2 */
          fprintf(fp, "%.1f", hp ? hp->id2 : 0.0);
          break;
        case 37: /* id3 */
          fprintf(fp, "%.1f", hp ? hp->id3 : 0.0);
          break;
        case 38: /* id4 */
          fprintf(fp, "%.1f", hp ? hp->id4 : 0.0);
          break;

          /* new internal alignment coordinates */

        case 39: /* qilo */
          fprintf(fp, "%d", hp ? hp->trim_q_left + 1 : 0);
          break;
        case 40: /* qihi */
          fprintf(fp, "%" PRId64, hp ? qseqlen - hp->trim_q_right : 0);
          break;
        case 41: /* tilo */
          fprintf(fp, "%d", hp ? hp->trim_t_left + 1 : 0);
          break;
        case 42: /* tihi */
          fprintf(fp, "%" PRId64, hp ? tseqlen - hp->trim_t_right : 0);
          break;
        }
    }
  fprintf(fp, "\n");
}

void results_show_alnout(FILE * fp,
                         struct hit * hits,
                         int hitcount,
                         char * query_head,
                         char * qsequence,
                         int64_t qseqlen,
                         char * rc)
{
  /* http://drive5.com/usearch/manual/alnout.html */

  if (hitcount)
    {
      fprintf(fp, "\n");

      fprintf(fp,"Query >%s\n", query_head);
      fprintf(fp," %%Id   TLen  Target\n");
      
      double top_hit_id = hits[0].id;

      for(int t = 0; t < hitcount; t++)
        {
          struct hit * hp = hits + t;
          
          if (opt_top_hits_only && (hp->id < top_hit_id))
            break;

          fprintf(fp,"%3.0f%% %6" PRIu64 "  %s\n",
                  hp->id,
                  db_getsequencelen(hp->target),
                  db_getheader(hp->target));
        }

      for(int t = 0; t < hitcount; t++)
        {
          struct hit * hp = hits + t;
          
          if (opt_top_hits_only && (hp->id < top_hit_id))
            break;

          fprintf(fp,"\n");
          

          char * dseq = db_getsequence(hp->target);
          int64_t dseqlen = db_getsequencelen(hp->target);
          
          char dummy;
          int qlenlen = snprintf(&dummy, 1, "%" PRId64, qseqlen);
          int tlenlen = snprintf(&dummy, 1, "%" PRId64, dseqlen);
          int numwidth = MAX(qlenlen, tlenlen);
          
          fprintf(fp," Query %*" PRId64 "nt >%s\n", numwidth,
                  qseqlen, query_head);
          fprintf(fp,"Target %*" PRId64 "nt >%s\n", numwidth,
                  dseqlen, db_getheader(hp->target));
          
          int rowlen = opt_rowlen == 0 ? qseqlen+dseqlen : opt_rowlen;

          align_show(fp,
                     qsequence,
                     qseqlen,
                     hp->trim_q_left,
                     "Qry",
                     dseq,
                     dseqlen,
                     hp->trim_t_left,
                     "Tgt",
                     hp->nwalignment + hp->trim_aln_left,
                     strlen(hp->nwalignment) 
                     - hp->trim_aln_left - hp->trim_aln_right,
                     numwidth,
                     3,
                     rowlen,
                     hp->strand);
          
          fprintf(fp, "\n%d cols, %d ids (%3.1f%%), %d gaps (%3.1f%%)\n",
                  hp->internal_alignmentlength,
                  hp->matches,
                  hp->id,
                  hp->internal_indels,
                  hp->internal_alignmentlength > 0 ?
                  100.0 * hp->internal_indels / hp->internal_alignmentlength :
                  0.0);

#if 0
          fprintf(fp, "%d kmers, %d score, %d gap opens. %s %s %d %d %d %d %d\n",
                  hp->count, hp->nwscore, hp->nwgaps,
                  hp->accepted ? "accepted" : "not accepted",
                  hp->nwalignment, hp->nwalignmentlength,
                  hp->trim_q_left, hp->trim_q_right,
                  hp->trim_t_left, hp->trim_t_right
                  );
#endif
        }
    }
  else if (opt_output_no_hits)
    {
      fprintf(fp, "\n");
      fprintf(fp,"Query >%s\n", query_head);
      fprintf(fp,"No hits\n");
    }
}

bool inline nucleotide_equal(char a, char b)
{
  return chrmap_4bit[(int)a] == chrmap_4bit[(int)b];
}

void build_sam_strings(char * alignment,
                       char * queryseq,
                       char * targetseq,
                       xstring * cigar,
                       xstring * md)
{
  /*
    convert cigar to sam format: 
    add "1" to operations without run length
    flip direction of indels in cigar string
    
    build MD-string with substitutions
  */

  cigar->empty();
  md->empty();

  char * p = alignment;
  char * e = p + strlen(p);

  int qpos = 0;
  int tpos = 0;

  int matched = 0;
  bool flag = 0; /* 1: MD string ends with a number */

  while(p < e)
    {
      int run = 1;
      int scanned = 0;
      sscanf(p, "%d%n", & run, & scanned);
      p += scanned;
      char op = *p++;

      switch (op)
        {
        case 'M':
          cigar->add_d(run);
          cigar->add_c('M');

          for(int i=0; i<run; i++)
            {
              if (nucleotide_equal(queryseq[qpos], targetseq[tpos]))
                matched++;
              else
                {
                  if (!flag)
                    {
                      md->add_d(matched);
                      matched = 0;
                      flag = 1;
                    }

                  md->add_c(targetseq[tpos]);
                  flag = 0;
                }
              qpos++;
              tpos++;
            }

          break;

        case 'D':
          cigar->add_d(run);
          cigar->add_c('I');
          qpos += run;
          break;

        case 'I':
          cigar->add_d(run);
          cigar->add_c('D');

          if (!flag)
            {
              md->add_d(matched);
              matched = 0;
              flag = 1;
            }
          
          md->add_c('^');
          for(int i=0; i<run; i++)
            md->add_c(targetseq[tpos++]);
          flag = 0;
          break;
        }
    }

  if (!flag)
    {
      md->add_d(matched);
      matched = 0;
      flag = 1;
    }
}

void results_show_samheader(FILE * fp,
                            char * cmdline,
                            char * dbname)
{
  if (opt_samout && opt_samheader)
    {
      fprintf(fp, "@HD\tVN:1.0\tSO:unsorted\tGO:query\n");
      
      for(uint64_t i=0; i<db_getsequencecount(); i++)
        {
          char md5hex[LEN_HEX_DIG_MD5];
          get_hex_seq_digest_md5(md5hex,
                                 db_getsequence(i),
                                 db_getsequencelen(i));
          fprintf(fp,
                  "@SQ\tSN:%s\tLN:%" PRIu64 "\tM5:%s\tUR:file:%s\n",
                  db_getheader(i),
                  db_getsequencelen(i),
                  md5hex,
                  dbname);
        }

      fprintf(fp,
              "@PG\tID:%s\tVN:%s\tCL:%s\n",
              PROG_NAME,
              PROG_VERSION,
              cmdline);
    }
}

void results_show_samout(FILE * fp,
                         struct hit * hits,
                         int hitcount,
                         char * query_head,
                         char * qsequence,
                         int64_t qseqlen,
                         char * rc)
{
  /* 
     SAM format output
     
     http://samtools.github.io/hts-specs/SAMv1.pdf 
     http://www.drive5.com/usearch/manual/sam_files.html 
     http://bowtie-bio.sourceforge.net/bowtie2/manual.shtml#sam-output
     http://davetang.org/muse/2011/01/28/perl-and-sam/

      1: qname, query template name
      2: flag, bitwise flag (12 bits)
         (0x004=unmapped, 0x010=rev strand, 0x100 sec. alignment)
      3: rname, reference sequence name
      4: pos, 1-based leftmost mapping position (1)
      5: mapq, mapping quality (255)
      6: cigar, cigar string (MID)
      7: rnext, ref name of next/paired read (*)
      8: pnest, position of next/paired read (0)
      9: tlen, obs template length (target length)
     10: seq, segment of sequence
     11: qual, ascii of phred based quality+33 (*)
     12: optional tags (tag:type:value)
     
     Optional tags AS, XN, XM, XO, XG, NM, MD and YT used in usearch8.

     Usearch8:

     AS:i:? alignment score (i.e percent identity)
     XN:i:? next best alignment score (always 0?)
     XM:i:? number of mismatches
     XO:i:? number of gap opens (excluding terminal gaps)
     XG:i:? number of gap extensions (excluding terminal gaps)
     NM:i:? edit distance (sum of XM and XG)
     MD:Z:? variant string
     YT:Z:UU string representing alignment type

  */
  
  if (hitcount > 0)
    {
      double top_hit_id = hits[0].id;
      
      for(int t = 0; t < hitcount; t++)
        {
          struct hit * hp = hits + t;
          
          if (opt_top_hits_only && (hp->id < top_hit_id))
            break;
          
          /*

          */

          xstring cigar;
          xstring md;

          build_sam_strings(hp->nwalignment,
                            hp->strand ? rc : qsequence,
                            db_getsequence(hp->target),
                            & cigar,
                            & md);

          fprintf(fp,
                  "%s\t%u\t%s\t%" PRIu64
                  "\t%u\t%s\t%s\t%" PRIu64
                  "\t%" PRIu64
                  "\t%s\t%s\t"
                  "AS:i:%.0f\tXN:i:%d\tXM:i:%d\tXO:i:%d\t"
                  "XG:i:%d\tNM:i:%d\tMD:Z:%s\tYT:Z:%s\n",
                  query_head,
                  0x10 * hp->strand | (t>0 ? 0x100 : 0),
                  db_getheader(hp->target),
                  (uint64_t) 1,
                  255,
                  cigar.get_string(),
                  "*",
                  (uint64_t) 0,
                  (uint64_t) 0,
                  hp->strand ? rc : qsequence,
                  "*",
                  hp->id,
                  0,
                  hp->mismatches,
                  hp->internal_gaps,
                  hp->internal_indels,
                  hp->mismatches + hp->internal_indels,
                  md.get_string(),
                  "UU");
        }
    }
  else if (opt_output_no_hits)
    {
      fprintf(fp,
              "%s\t%u\t%s\t%" PRIu64 "\t%u\t%s\t%s\t%" PRIu64 "\t%" PRIu64 "\t%s\t%s\n",
              query_head,
              0x04,
              "*",
              (uint64_t) 0,
              255,
              "*",
              "*",
              (uint64_t) 0,
              (uint64_t) 0,
              qsequence,
              "*");
    }
}<|MERGE_RESOLUTION|>--- conflicted
+++ resolved
@@ -192,13 +192,8 @@
         ((uint64_t)(qseqlen) == db_getsequencelen(hp->target));
 
       fprintf(fp,
-<<<<<<< HEAD
               "H\t%d\t%" PRId64 "\t%.1f\t%c\t0\t0\t%s\t%s\t%s\n",
-              hp->target,
-=======
-              "H\t%d\t%ld\t%.1f\t%c\t0\t0\t%s\t%s\t%s\n",
               clusterno,
->>>>>>> c9e24410
               qseqlen,
               hp->id,
               hp->strand ? '-' : '+',
